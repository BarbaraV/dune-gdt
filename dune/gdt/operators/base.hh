--- conflicted
+++ resolved
@@ -26,11 +26,7 @@
   using typename BaseType::RangeSpaceType;
   using typename BaseType::MatrixType;
 private:
-<<<<<<< HEAD
-  typedef Stuff::LA::Solver< MatrixType > LinearSolverType;
-=======
   typedef Stuff::LA::Solver< MatrixType, typename SourceSpaceType::CommunicatorType > LinearSolverType;
->>>>>>> 3638a2c9
 
 public:
   MatrixBased(MatrixType& matrix,
@@ -110,11 +106,7 @@
                      const Stuff::Common::ConfigTree& opts)
   {
     assemble();
-<<<<<<< HEAD
-    LinearSolverType(matrix).apply(range.as_imp(), source.as_imp(), opts);
-=======
     LinearSolverType(matrix, source_space_.communicator()).apply(range.as_imp(), source.as_imp(), opts);
->>>>>>> 3638a2c9
   } // ... apply_inverse(...)
 
 private:
