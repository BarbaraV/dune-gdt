// This file is part of the dune-gdt project:
//   http://users.dune-project.org/projects/dune-gdt
// Copyright holders: Felix Schindler
// License: BSD 2-Clause License (http://opensource.org/licenses/BSD-2-Clause)

#ifndef DUNE_GDT_OPERATORS_OSWALD_HH
#define DUNE_GDT_OPERATORS_OSWALD_HH

#include <vector>
#include <set>
#include <limits>

#include <dune/stuff/common/vector.hh>
#include <dune/stuff/common/float_cmp.hh>
#include <dune/stuff/common/print.hh>

#include <dune/gdt/assembler/gridwalker.hh>
#include <dune/gdt/discretefunction/default.hh>
<<<<<<< HEAD
#include <dune/gdt/spaces/discontinuouslagrange/fem-localfunctions.hh>
#include <dune/gdt/playground/spaces/block.hh>
=======
#include <dune/gdt/playground/spaces/discontinuouslagrange/fem.hh>
>>>>>>> 3ab725dd

#include "interfaces.hh"

namespace Dune {
namespace GDT {
namespace Operators {


#if 0
// forward, to be used in the traits
template< class GridViewImp, class SourceImp, class RangeImp, class FieldImp = double >
class OswaldInterpolationLocalizable;


template< class GridViewImp, class SourceImp, class RangeImp, class FieldImp >
class OswaldInterpolationLocalizableTraits
{
public:
  typedef OswaldInterpolationLocalizable< GridViewImp, SourceImp, RangeImp, FieldImp > derived_type;
  typedef GridViewImp GridViewType;
  typedef SourceImp   SourceType;
  typedef RangeImp    RangeType;
  typedef FieldImp    FieldType;
private:
  static_assert(std::is_base_of< ConstDiscreteFunction< typename SourceType::SpaceType
                                                      , typename SourceType::VectorType >
                               , RangeType >::value,
                "SourceType has to be a ConstDiscreteFunction!");
  typedef typename SourceType::SpaceType S;
  static_assert(std::is_same< S
                            , Spaces::DiscontinuousLagrange::FemBased< typename S::GridPartType
                                                                                  , 1
                                                                                  , FieldType, 1, 1 > >::value,
                "The SpaceType of SourceType has to be a Spaces::DiscontinuousLagrange::FemBased!");
  typedef typename RangeType::SpaceType R;
  static_assert(std::is_same< R
                            , Spaces::DiscontinuousLagrange::FemBased< typename R::GridPartType
                                                                                  , 1
                                                                                  , FieldType, 1, 1 > >::value,
                "The SpaceType of RangeType has to be a Spaces::DiscontinuousLagrange::FemBased!");
}; // class OswaldInterpolationLocalizableTraits


template< class GridViewImp, class SourceImp, class RangeImp, class FieldImp >
class OswaldInterpolationLocalizable
  : public LocalizableOperatorInterface< OswaldInterpolationLocalizableTraits< GridViewImp, SourceImp, RangeImp, FieldImp > >
  , public Functor::Codim0And1< GridViewImp >
{
  typedef Functor::Codim0And1< GridViewImp > FunctorType;
public:
  typedef OswaldInterpolationLocalizableTraits< GridViewImp, SourceImp, RangeImp, FieldImp > Traits;

  typedef typename Traits::GridViewType GridViewType;
  typedef typename Traits::SourceType   SourceType;
  typedef typename Traits::RangeType    RangeType;
  typedef typename Traits::FieldType    FieldType;

  using typename FunctorType::EntityType;
  using typename FunctorType::IntersectionType;

private:
  typedef typename RangeType::SpaceType SpaceType;
  static const unsigned int               dimDomain = RangeType::dimDomain;
  typedef typename RangeType::DomainType  DomainType;

  typedef typename SpaceType::Traits::ContinuousFiniteElementType CgFemType;
  typedef typename SpaceType::Traits::FiniteElementType           DgFemType;

public:
  OswaldInterpolationLocalizable(const GridViewType& grid_view, const SourceType& source, RangeType& range)
    : grid_view_(grid_view)
    , source_(source)
    , range_(range)
    , prepared_(false)
    , applied_(false)
    , finalized_(false)
    , current_entity_(std::numeric_limits< size_t >::max())
    , cg_fem_(nullptr)
    , dg_fem_(nullptr)
  {
    assert(source.space().mapper().size() == range.space().mapper().size());
  }

  const GridViewType& grid_view() const
  {
    return grid_view_;
  }

  const SourceType& source() const
  {
    return source_;
  }

  const RangeType& range() const
  {
    return range_;
  }

  RangeType& range()
  {
    return range_;
  }

  void apply()
  {
    if (!applied_) {
      GridWalker< GridViewType > grid_walker(grid_view_);
      grid_walker.add(*this, new ApplyOn::BoundaryIntersections< GridViewType >());
      grid_walker.walk();
      applied_ = true;
    }
  } // ... apply()

  virtual void prepare() /*DS_OVERRIDE DS_FINAL*/
  {
    if (!prepared_) {
      num_local_DoFs_per_global_DoF_ = std::vector< size_t >(range_.space().mapper().size(), 0);
      vertex_to_dof_id_map_ = std::vector< std::set< size_t > >(grid_view_.indexSet().size(dimDomain));
      Stuff::Common::clear(range_.vector());
      prepared_ = true;
    }
  } // ... prepare()

  virtual void apply_local(const EntityType& entity) /*DS_OVERRIDE DS_FINAL*/
  {
    assert(prepared_);
    if (!finalized_) {
      // some preparations
      prepare_for_current_(entity);
      const auto local_source = source_.local_discrete_function(entity);
      const auto local_source_DoF_vector = local_source.vector();
      const size_t num_vertices = entity.template count< dimDomain >();
      assert(cg_fem_);
      assert(dg_fem_);
      const auto& dg_local_coefficients = dg_fem_->localCoefficients();
      const auto& cg_local_coefficients = cg_fem_->localCoefficients();
      assert(dg_local_coefficients.size() == cg_local_coefficients.size() && "Wrong finite element given!");
      // loop over all vertices of the entity
      for (size_t local_vertex_id = 0; local_vertex_id < num_vertices; ++local_vertex_id) {
        // find the global DoF id of this vertex, therefore
        size_t success = 0;
        size_t failure = 0;
        // loop over all local DoFs
        for (size_t ii = 0; ii < dg_local_coefficients.size(); ++ii) {
          assert(ii < std::numeric_limits< int >::max());
          const auto& entity_cg_local_key = cg_local_coefficients.localKey(int(ii));
          if (entity_cg_local_key.subEntity() == local_vertex_id) {
            ++success;
            const auto& entity_dg_local_key = dg_local_coefficients.localKey(int(ii));
            assert(entity_cg_local_key.codim() == dimDomain && "Wrong finite element given!");
            const size_t local_DoF_id = entity_dg_local_key.index();
            const size_t global_DoF_id = range_.space().mapper().mapToGlobal(entity, local_DoF_id);
//            num_local_DoFs_per_global_DoF_[global_DoF_id] += 1;
            // add this global DoF to this vertex
            vertex_to_dof_id_map_[global_vertex_ids_of_current_entity_[local_vertex_id]].insert(global_DoF_id);
//            // evaluate the source and add it to the range
//            const FieldType source_value = local_source_DoF_vector.get(local_DoF_id);
//            range_.vector().add_to_entry(global_DoF_id, source_value);
          } else
            ++failure;
        } // loop over all local DoFs
        assert(success == 1 && failure == (num_vertices - 1)
               && "This must not happen for a polOrder 1 Lagrange space!");
      } // loop over all vertices of the entity
    } // if (!finalized_)
  } // ... apply_local(... EntityType ...)

  virtual void apply_local(const IntersectionType& intersection,
                           const EntityType& inside_entity,
                           const EntityType& /*outside_entity*/) /*DS_OVERRIDE DS_FINAL*/
  {
    assert(prepared_);
    if (!finalized_) {
      // some preparations (the griwalker usually calls apply_local(entity) first, so current_entity_ is already
      //                    inside_entity and we do not do any additional work)
      prepare_for_current_(inside_entity);
      const size_t num_vertices = inside_entity.template count< dimDomain >();
      // loop over all vertices of the intersection
      const auto& intersection_geometry = intersection.geometry();
      for (int local_intersection_corner_id = 0;
           local_intersection_corner_id < intersection_geometry.corners();
           ++local_intersection_corner_id) {
        const auto global_intersection_corner = intersection_geometry.corner(local_intersection_corner_id);
        // now, we need to find the entity's vertex this intersection's corner point equals to, so we
        // loop over all vertices of the entity
        for (size_t local_vertex_id = 0; local_vertex_id < num_vertices; ++local_vertex_id) {
          if (Stuff::Common::FloatCmp::eq(global_intersection_corner,
                                          global_vertex_coordinates_of_current_entity_[local_vertex_id]))
            boundary_vertices_.insert(global_vertex_ids_of_current_entity_[local_vertex_id]);
        } // loop over all vertices of the entity
      } // loop over all vertices of the intersection
    } // if (!finalized_)
  } // ... apply_local(... IntersectionType ...)

  virtual void finalize() /*DS_OVERRIDE DS_FINAL*/
  {
    if (!finalized_) {
//      // loop over all DoFs
//      assert(num_local_DoFs_per_global_DoF_.size() == range_.space().mapper().size());
//      for (size_t global_DoF = 0; global_DoF < num_local_DoFs_per_global_DoF_.size(); ++global_DoF) {
//        const FieldType value = range_.vector().get_entry(global_DoF);
//        range_.vector().set_entry(global_DoF, value / num_local_DoFs_per_global_DoF_[global_DoF]);
//      }

      // walk the grid for the second time
      for (auto entity_it = grid_view_.template begin< 0 >(); entity_it != grid_view_.template end< 0 >(); ++entity_it) {
        const auto& entity = *entity_it;
        // get the local functions
        const auto local_source = source_.local_discrete_function(entity);
        const auto& local_source_DoF_vector = local_source.vector();
        // get the local finite elements
        // * for the oswald projection
        typedef typename SpaceType::Traits::ContinuousFiniteElementType FiniteElementType;
        const auto dg_finite_element = range_.space().backend().finiteElement(entity);
        const FiniteElementType cg_finite_element(entity.geometry().type(), 1);
        const auto& dg_local_coefficients = dg_finite_element.localCoefficients();
        const auto& cg_local_coefficients = cg_finite_element.localCoefficients();
        assert(dg_local_coefficients.size() == cg_local_coefficients.size()
               && "Wrong finite element given!");
        // to compute the oswald projection
        // * loop over all local DoFs
        for (size_t ii = 0; ii < dg_local_coefficients.size(); ++ii) {
          assert(ii < std::numeric_limits< int >::max());
          const auto& entity_dg_local_key = dg_local_coefficients.localKey(int(ii));
          const auto& entity_cg_local_key = cg_local_coefficients.localKey(int(ii));
          assert(entity_cg_local_key.codim() == dimDomain && "Wrong finite element given!");
          const int local_vertex_id = entity_cg_local_key.subEntity();
          const size_t local_DoF_id = entity_dg_local_key.index();
          const auto vertexPtr = entity.template subEntity< dimDomain >(local_vertex_id);
          const auto& vertex = *vertexPtr;
          const size_t global_vertex_id = grid_view_.indexSet().index(vertex);
          // if we are on the domain boundary
          if (boundary_vertices_.count(global_vertex_id)) {
            // get global DoF id
            const size_t global_DoF_id = range_.space().mapper().mapToGlobal(entity, local_DoF_id);
            // set the dof to zero (we have dirichlet zero)
            range_.vector().set_entry(global_DoF_id, FieldType(0));
          } else {
            // do the oswald projection
            const size_t num_DoFS_per_vertex = vertex_to_dof_id_map_[global_vertex_id].size();
            // * get the source DoF
            const FieldType source_DoF_value = local_source_DoF_vector.get(local_DoF_id);
            // * and add it to all target DoFs
            for (size_t target_global_DoF_id : vertex_to_dof_id_map_[global_vertex_id])
              range_.vector().add_to_entry(target_global_DoF_id, source_DoF_value / num_DoFS_per_vertex);
          } // if (boundary_vertices.find(global_vertex_id))
        } // loop over all local DoFs
      } // walk the grid for the second time

      // clean up
      cg_fem_ = nullptr;
      dg_fem_ = nullptr;
      global_vertex_ids_of_current_entity_ = std::vector< size_t >();
      global_vertex_coordinates_of_current_entity_ = std::vector< DomainType >();
      vertex_to_dof_id_map_ = std::vector< std::set< size_t > >();
      boundary_vertices_ = std::set< size_t >();
      finalized_ = true;
    } // if (!finalized_)
  } // ... finalize(...)

private:
  void prepare_for_current_(const EntityType& entity)
  {
    const size_t entity_index = grid_view_.indexSet().index(entity);
    if (entity_index != current_entity_) {
      // prepare storage
      const size_t num_vertices = entity.template count< dimDomain >();
      if (global_vertex_ids_of_current_entity_.size() < num_vertices)
        global_vertex_ids_of_current_entity_ = std::vector< size_t >(num_vertices, 0);
      if (global_vertex_coordinates_of_current_entity_.size() < num_vertices)
        global_vertex_coordinates_of_current_entity_ = std::vector< DomainType >(num_vertices, DomainType(0));
      // get the local finite elements
      cg_fem_ = std::unique_ptr< CgFemType >(new CgFemType(entity.geometry().type(), 1));
      dg_fem_ = std::unique_ptr< DgFemType >(new DgFemType(range_.space().backend().finiteElement(entity)));
      const auto& dg_local_coefficients = dg_fem_->localCoefficients();
      const auto& cg_local_coefficients = cg_fem_->localCoefficients();
      assert(dg_local_coefficients.size() == cg_local_coefficients.size() && "Wrong finite element given!");
      // loop over all vertices of the entity
      for (size_t local_vertex_id = 0; local_vertex_id < num_vertices; ++local_vertex_id) {
        // get global vertex id and coordinate
        assert(local_vertex_id < std::numeric_limits< int >::max());
        const auto vertexPtr = entity.template subEntity< dimDomain >(int(local_vertex_id));
        const auto& vertex = *vertexPtr;
        global_vertex_ids_of_current_entity_[local_vertex_id] = grid_view_.indexSet().index(vertex);
        global_vertex_coordinates_of_current_entity_[local_vertex_id] = vertex.geometry().center();
      } // loop over all vertices of the entity
    } // if (entity_index != current_entity_)
  } // ... prepare_for_current_(...)

  const GridViewType& grid_view_;
  const SourceType& source_;
  RangeType& range_;
  bool prepared_;
  bool applied_;
  bool finalized_;
  size_t current_entity_;
  std::unique_ptr< const CgFemType > cg_fem_;
  std::unique_ptr< const DgFemType > dg_fem_;
  std::vector< size_t > global_vertex_ids_of_current_entity_;
  std::vector< DomainType > global_vertex_coordinates_of_current_entity_;
  // * a map from a global vertex id to global DoF ids
  //   given a vertex id, one obtains a set of all global DoF ids, which are associated with this vertex
  std::vector< std::set< size_t > > vertex_to_dof_id_map_;
  // * a set to hold the global id of all boundary vertices
  std::vector< size_t > num_local_DoFs_per_global_DoF_;
  std::set< size_t > boundary_vertices_;
}; // class OswaldInterpolationLocalizable
#endif

// forward, to be used in the traits
template< class GridViewImp, class FieldImp = double >
class OswaldInterpolation;


template< class GridViewImp, class FieldImp >
class OswaldInterpolationTraits
{
public:
  typedef OswaldInterpolation< GridViewImp, FieldImp > derived_type;
  typedef GridViewImp GridViewType;
  typedef FieldImp FieldType;
}; // class OswaldInterpolationTraits


template< class GridViewImp, class FieldImp >
class OswaldInterpolation
  : public OperatorInterface< OswaldInterpolationTraits< GridViewImp, FieldImp > >
{
public:
  typedef OswaldInterpolationTraits< GridViewImp, FieldImp > Traits;
  typedef typename Traits::GridViewType GridViewType;
  typedef typename Traits::FieldType    FieldType;

  typedef typename GridViewType::ctype  DomainFieldType;
  static const unsigned int             dimDomain = GridViewType::dimension;
  typedef FieldVector< DomainFieldType, dimDomain > DomainType;

  OswaldInterpolation(const GridViewType& grd_vw, const bool zero_boundary = true)
    : grid_view_(grd_vw)
    , zero_boundary_(zero_boundary)
  {}

  template< class SGP, class SV, class RGP, class RV >
  void apply(const ConstDiscreteFunction< Spaces::DiscontinuousLagrange::FemBased< SGP, 1, FieldType, 1, 1 >, SV >&
                source,
             DiscreteFunction< Spaces::DiscontinuousLagrange::FemBased< RGP, 1, FieldType, 1, 1 >, RV >&
                range) const
  {
    typedef Spaces::DiscontinuousLagrange::FemBased< RGP, 1, FieldType, 1, 1 > SpaceType;
    // data structures we need
    // * a map from a global vertex index to global DoF indices
    //   given a vertex, one obtains a set of all global DoF ids, which are associated with this vertex
<<<<<<< HEAD
    typedef std::vector< std::set< size_t > > VertexToEntitiesMapType;
    VertexToEntitiesMapType vertex_to_dof_id_map(grid_view_.indexSet().size(dimDomain));
    // * a set to hold the global id of all boundary vertices
=======
    std::map< size_t, std::set< size_t > > global_vertex_id_to_global_DoF_id_map;
    // * a map from a global DoF index to the global index of its associated vertex
    std::vector< size_t > global_DoF_id_to_global_vertex_id_map(source.space().mapper().size());
    // * a set to hold the global id off all boundary vertices
>>>>>>> 3ab725dd
    std::set< size_t > boundary_vertices;

    const auto entity_end_it = grid_view_.template end< 0 >();
    //walk the grid to create the maps explained above and to find the boundary vertices
    for (auto entity_it = grid_view_.template begin< 0 >(); entity_it != entity_end_it; ++entity_it) {
      const auto& entity = *entity_it;
      const size_t num_vertices = entity.template count< dimDomain >();
      const auto basis = source.space().base_function_set(entity);
      if (basis.size() != size_t(num_vertices))
        DUNE_THROW_COLORFULLY(Dune::Stuff::Exceptions::internal_error, "basis.size() = " << basis.size());

      //loop over all vertices of the entitity, to find their associated global DoF indices
      for (size_t local_vertex_id = 0; local_vertex_id < num_vertices; ++local_vertex_id) {
        assert(local_vertex_id < std::numeric_limits< int >::max());
        const auto vertex_ptr = entity.template subEntity< dimDomain >(int(local_vertex_id));
        const size_t global_vertex_id = grid_view_.indexSet().index(*vertex_ptr);
        const DomainType vertex = vertex_ptr->geometry().center();
        // find the local basis function which corresponds to this vertex
        const auto basis_values = basis.evaluate(entity.geometry().local(vertex));
        if (basis_values.size() != size_t(num_vertices))
          DUNE_THROW_COLORFULLY(Dune::Stuff::Exceptions::internal_error, "basis_values.size() = " << basis_values.size());
        size_t ones = 0;
        size_t zeros = 0;
        size_t failures = 0;
        size_t local_DoF_index = 0;
        for (size_t ii = 0; ii < basis.size(); ++ii) {
          if (std::abs(basis_values[ii][0] - 1.0) < 1e-14) {
            local_DoF_index = ii;
            ++ones;
          } else if (std::abs(basis_values[ii][0] - 0.0) < 1e-14)
            ++zeros;
          else
            ++failures;
        }
        if (ones != 1 || zeros != (basis.size() - 1) || failures > 0) {
          std::stringstream ss;
          ss << "ones = " << ones << ", zeros = " << zeros << ", failures = " << failures << ", num_vertices = "
             << num_vertices << ", entity " << grid_view_.indexSet().index(entity)
             << ", vertex " << local_vertex_id << ": [ " << vertex << "], ";
          Stuff::Common::print(basis_values, "basis_values", ss);
          DUNE_THROW_COLORFULLY(Dune::Stuff::Exceptions::internal_error, ss.str());
        }
        // now we know that the local DoF index of this vertex is ii
        const size_t global_DoF_index = source.space().mapper().mapToGlobal(entity, local_DoF_index);
        global_DoF_id_to_global_vertex_id_map[global_DoF_index] = global_vertex_id;
        global_vertex_id_to_global_DoF_id_map[global_vertex_id].insert(global_DoF_index);
      } //loop over all vertices

      if (zero_boundary_) {
        // in order to determine the boundary vertices, we need to
        // loop over all intersections
        const auto intersectionEndIt = grid_view_.iend(entity);
        for (auto intersectionIt = grid_view_.ibegin(entity); intersectionIt != intersectionEndIt; ++intersectionIt) {
          const auto& intersection = *intersectionIt;
          if (intersection.boundary() && !intersection.neighbor()) {
            const auto& intersection_geometry = intersection.geometry();
            for (int local_intersection_corner_id = 0;
                 local_intersection_corner_id < intersection_geometry.corners();
                 ++local_intersection_corner_id) {
              const auto global_intersection_corner = intersection_geometry.corner(local_intersection_corner_id);
              // now, we need to find the entity's vertex this intersection's corner point equals to, so we
              // loop over all vertices of the entity
              for (size_t local_vertex_id = 0; local_vertex_id < num_vertices; ++local_vertex_id) {
                assert(local_vertex_id < std::numeric_limits< int >::max());
                const auto vertex_ptr = entity.template subEntity< dimDomain >(int(local_vertex_id));
                const size_t global_vertex_id = grid_view_.indexSet().index(*vertex_ptr);
                const DomainType vertex = vertex_ptr->geometry().center();
                if (Stuff::Common::FloatCmp::eq(global_intersection_corner, vertex))
                  boundary_vertices.insert(global_vertex_id);
              } // loop over all vertices of the entity
            } //loop over all intersection corners
          } // if (intersection.boundary() && !intersection.neighbor())
        } // loop over all intersections
      } // if(zero_boundary)
    } //walk the grid for the first time

    // walk the grid for the second time
    for (auto entity_it = grid_view_.template begin< 0 >(); entity_it != entity_end_it; ++entity_it) {
      const auto& entity = *entity_it;
      const size_t num_vertices = entity.template count< dimDomain >();
      // get the local functions
      const auto local_source = source.local_discrete_function(entity);
      const auto& local_source_DoF_vector = local_source.vector();

      // * loop over all local DoFs
      for (size_t local_DoF_id = 0; local_DoF_id < num_vertices; ++local_DoF_id) {
      const size_t global_DoF_index = source.space().mapper().mapToGlobal(entity, local_DoF_id);
      const size_t global_vertex_id = global_DoF_id_to_global_vertex_id_map[global_DoF_index];
        // if we are on the domain boundary
        if (zero_boundary_ && boundary_vertices.count(global_vertex_id)) {
          // set the dof to zero (we have dirichlet zero)
          range.vector().set_entry(global_DoF_index, FieldType(0));
        } else {
          // do the oswald projection
          const size_t num_DoFS_per_vertex = global_vertex_id_to_global_DoF_id_map[global_vertex_id].size();
          // * get the source DoF
          const FieldType source_DoF_value = local_source_DoF_vector.get(local_DoF_id);
          // * and add it to all target DoFs
          for (size_t target_global_DoF_id : global_vertex_id_to_global_DoF_id_map[global_vertex_id])
            range.vector().add_to_entry(target_global_DoF_id, source_DoF_value / num_DoFS_per_vertex);
        } // if (boundary_vertices.find(global_vertex_id))
      } // loop over all local DoFs
    } // walk the grid for the second time
  } // ... apply(...)

  template< class SGP, class SV, class RGP, class RV >
  void apply(const ConstDiscreteFunction< Spaces::Block< Spaces::DiscontinuousLagrange::FemLocalfunctionsBased< SGP, 1, FieldType, 1, 1 > >, SV >&
                source,
             DiscreteFunction< Spaces::Block< Spaces::DiscontinuousLagrange::FemLocalfunctionsBased< RGP, 1, FieldType, 1, 1 > >, RV >&
                range) const
  {
    typedef Spaces::DiscontinuousLagrange::FemLocalfunctionsBased< RGP, 1, FieldType, 1, 1 > LocalSpaceType;
    static const unsigned int polOrder = 1;

    // data structures we need
    // * a map from a global vertex id to global DoF ids
    //   given a vertex, one obtains a set of all global DoF ids, which are associated with this vertex
    typedef std::vector< std::set< size_t > > VertexToEntitiesMapType;
    VertexToEntitiesMapType vertex_to_dof_id_map(grid_view_.indexSet().size(dimDomain));
    // * a set to hold the global id of all boundary vertices
    std::set< size_t > boundary_vertices;

    const auto& ms_grid = *range.space().ms_grid();
    const auto local_spaces = range.space().local_spaces();

    // walk the grid for the first time
    const auto entity_it_end = grid_view_.template end< 0 >();
    for (auto entity_it = grid_view_.template begin< 0 >(); entity_it != entity_it_end; ++entity_it) {
      const auto& entity = *entity_it;
      const size_t subdomain = ms_grid.subdomainOf(entity);
      assert(subdomain < ms_grid.size());
      assert(subdomain < local_spaces.size());
      // get the local finite elements
      typedef typename LocalSpaceType::Traits::ContinuousFiniteElementType FiniteElementType;
      const auto dg_finite_element = local_spaces[subdomain]->backend().finiteElement(entity);
      const FiniteElementType cg_finite_element(entity.geometry().type(), polOrder);
      const auto& dg_local_coefficients = dg_finite_element.localCoefficients();
      const auto& cg_local_coefficients = cg_finite_element.localCoefficients();
      assert(dg_local_coefficients.size() == cg_local_coefficients.size()
             && "Wrong finite element given!");
      // loop over all vertices
      std::vector< DomainType > global_vertices(entity.template count< dimDomain >(), DomainType(0));
      std::vector< size_t > global_vertex_ids(global_vertices.size(), 0);
      for (size_t local_vertex_id = 0; local_vertex_id < global_vertices.size(); ++local_vertex_id) {
        // get global vertex id
        const auto vertexPtr = entity.template subEntity< dimDomain >(int(local_vertex_id));
        const auto& vertex = *vertexPtr;
        global_vertex_ids[local_vertex_id] = grid_view_.indexSet().index(vertex);
        global_vertices[local_vertex_id] = vertex.geometry().center();
        // find the global DoF id to this vertex, therefore
        // loop over all local DoFs
        for (size_t ii = 0; ii < dg_local_coefficients.size(); ++ii) {
          assert(ii < std::numeric_limits< int >::max());
          const auto& entity_cg_local_key = cg_local_coefficients.localKey(int(ii));
          if (entity_cg_local_key.subEntity() == local_vertex_id) {
            const auto& entity_dg_local_key = dg_local_coefficients.localKey(int(ii));
            assert(entity_cg_local_key.codim() == dimDomain && "Wrong finite element given!");
            const size_t local_DOF_id = entity_dg_local_key.index();
            const size_t global_DOF_id = range.space().mapper().mapToGlobal(entity, local_DOF_id);
            // add this global DoF to this vertex
            vertex_to_dof_id_map[global_vertex_ids[local_vertex_id]].insert(global_DOF_id);
            // there must be one and only one for a polorder 1 lagrange basis
            break;
          }
        } // loop over all local DoFs
      } // loop over all vertices
      if (zero_boundary_) {
        // in order to determine the boundary vertices, we need to
        // loop over all intersections
        const auto intersectionEndIt = grid_view_.iend(entity);
        for (auto intersectionIt = grid_view_.ibegin(entity); intersectionIt != intersectionEndIt; ++intersectionIt) {
          const auto& intersection = *intersectionIt;
          if (intersection.boundary() && !intersection.neighbor()) {
            const auto& intersection_geometry = intersection.geometry();
            for (int local_intersection_corner_id = 0;
                 local_intersection_corner_id < intersection_geometry.corners();
                 ++local_intersection_corner_id) {
              const auto global_intersection_corner = intersection_geometry.corner(local_intersection_corner_id);
              // now, we need to find the entity's vertex this intersection's corner point equals to, so we
              // loop over all vertices of the entity
              for (size_t local_vertex_id = 0; local_vertex_id < global_vertices.size(); ++local_vertex_id) {
                if (Stuff::Common::FloatCmp::eq(global_intersection_corner, global_vertices[local_vertex_id]))
                  boundary_vertices.insert(global_vertex_ids[local_vertex_id]);
              } // loop over all vertices of the entity
            } // if (intersection.boundary() && !intersection.neighbor())
          } // loop over all intersections
        } // loop over all intersections
      }
    } // walk the grid for the first time

    // walk the grid for the second time
    for (auto entity_it = grid_view_.template begin< 0 >(); entity_it != entity_it_end; ++entity_it) {
      const auto& entity = *entity_it;
      const size_t subdomain = ms_grid.subdomainOf(entity);
      assert(subdomain < ms_grid.size());
      assert(subdomain < local_spaces.size());
      // get the local functions
      const auto local_source = source.local_discrete_function(entity);
      const auto& local_source_DoF_vector = local_source.vector();
      // get the local finite elements
      // * for the oswald projection
      typedef typename LocalSpaceType::Traits::ContinuousFiniteElementType FiniteElementType;
      const auto dg_finite_element = local_spaces[subdomain]->backend().finiteElement(entity);
      const FiniteElementType cg_finite_element(entity.geometry().type(), polOrder);
      const auto& dg_local_coefficients = dg_finite_element.localCoefficients();
      const auto& cg_local_coefficients = cg_finite_element.localCoefficients();
      assert(dg_local_coefficients.size() == cg_local_coefficients.size()
             && "Wrong finite element given!");
      // to compute the oswald projection
      // * loop over all local DoFs
      for (size_t ii = 0; ii < dg_local_coefficients.size(); ++ii) {
        assert(ii < std::numeric_limits< int >::max());
        const auto& entity_dg_local_key = dg_local_coefficients.localKey(int(ii));
        const auto& entity_cg_local_key = cg_local_coefficients.localKey(int(ii));
        assert(entity_cg_local_key.codim() == dimDomain && "Wrong finite element given!");
        const int local_vertex_id = entity_cg_local_key.subEntity();
        const size_t local_DoF_id = entity_dg_local_key.index();
        const auto vertexPtr = entity.template subEntity< dimDomain >(local_vertex_id);
        const auto& vertex = *vertexPtr;
        const size_t global_vertex_id = grid_view_.indexSet().index(vertex);
        // if we are on the domain boundary
        if (zero_boundary_ && boundary_vertices.count(global_vertex_id)) {
          // get global DoF id
          const size_t global_DoF_id = range.space().mapper().mapToGlobal(entity, local_DoF_id);
          // set the dof to zero (we have dirichlet zero)
          range.vector().set_entry(global_DoF_id, FieldType(0));
        } else {
          // do the oswald projection
          const size_t num_DoFS_per_vertex = vertex_to_dof_id_map[global_vertex_id].size();
          // * get the source Dof
          const FieldType source_Dof_value = local_source_DoF_vector.get(local_DoF_id);
          // * and add it to all target DoFs
          for (size_t target_global_DoF_id : vertex_to_dof_id_map[global_vertex_id])
            range.vector().add_to_entry(target_global_DoF_id, source_Dof_value / num_DoFS_per_vertex);
        } // if (boundary_vertices.find(global_vertex_id))
      } // loop over all local DoFs
    } // walk the grid for the second time
  } // ... apply(...)

private:
  const GridViewType& grid_view_;
  const bool zero_boundary_;
}; // class OswaldInterpolation


} // namespace Operators
} // namespace GDT
} // namespace Dune

#endif // DUNE_GDT_OPERATORS_OSWALD_HH<|MERGE_RESOLUTION|>--- conflicted
+++ resolved
@@ -16,12 +16,8 @@
 
 #include <dune/gdt/assembler/gridwalker.hh>
 #include <dune/gdt/discretefunction/default.hh>
-<<<<<<< HEAD
-#include <dune/gdt/spaces/discontinuouslagrange/fem-localfunctions.hh>
+#include <dune/gdt/playground/spaces/discontinuouslagrange/fem.hh>
 #include <dune/gdt/playground/spaces/block.hh>
-=======
-#include <dune/gdt/playground/spaces/discontinuouslagrange/fem.hh>
->>>>>>> 3ab725dd
 
 #include "interfaces.hh"
 
@@ -374,21 +370,15 @@
     // data structures we need
     // * a map from a global vertex index to global DoF indices
     //   given a vertex, one obtains a set of all global DoF ids, which are associated with this vertex
-<<<<<<< HEAD
-    typedef std::vector< std::set< size_t > > VertexToEntitiesMapType;
-    VertexToEntitiesMapType vertex_to_dof_id_map(grid_view_.indexSet().size(dimDomain));
-    // * a set to hold the global id of all boundary vertices
-=======
     std::map< size_t, std::set< size_t > > global_vertex_id_to_global_DoF_id_map;
     // * a map from a global DoF index to the global index of its associated vertex
     std::vector< size_t > global_DoF_id_to_global_vertex_id_map(source.space().mapper().size());
-    // * a set to hold the global id off all boundary vertices
->>>>>>> 3ab725dd
+    // * a set to hold the global id of all boundary vertices
     std::set< size_t > boundary_vertices;
 
-    const auto entity_end_it = grid_view_.template end< 0 >();
+    const auto entity_it_end = grid_view_.template end< 0 >();
     //walk the grid to create the maps explained above and to find the boundary vertices
-    for (auto entity_it = grid_view_.template begin< 0 >(); entity_it != entity_end_it; ++entity_it) {
+    for (auto entity_it = grid_view_.template begin< 0 >(); entity_it != entity_it_end; ++entity_it) {
       const auto& entity = *entity_it;
       const size_t num_vertices = entity.template count< dimDomain >();
       const auto basis = source.space().base_function_set(entity);
