// This file is part of the dune-gdt project:
//   http://users.dune-project.org/projects/dune-gdt
// Copyright holders: Felix Schindler
// License: BSD 2-Clause License (http://opensource.org/licenses/BSD-2-Clause)

// This one has to come first (includes the config.h)!
#include <dune/stuff/test/test_common.hh>

#include <dune/common/exceptions.hh>

<<<<<<< HEAD
#if ENABLE_ALUGRID
=======
#if HAVE_ALUGRID_SERIAL_H || HAVE_ALUGRID_PARALLEL_H
# define ENABLE_ALUGRID 1
# include <dune/stuff/common/disable_warnings.hh>
#   include <dune/grid/alugrid.hh>
# include <dune/stuff/common/reenable_warnings.hh>
#else
# error This test requires ALUGrid!
#endif
>>>>>>> 18837ac9

#include <tuple>

#include <dune/stuff/common/exceptions.hh>
#include <dune/stuff/common/type_utils.hh>
#include <dune/stuff/common/color.hh>
#include <dune/stuff/common/print.hh>
#include <dune/stuff/common/string.hh>
#include <dune/stuff/common/float_cmp.hh>
#include <dune/stuff/functions/combined.hh>
#include <dune/stuff/la/solver.hh>

#include "elliptic-testcases.hh"
#include "elliptic-cg-discretization.hh"
#include "elliptic-swipdg-discretization.hh"

<<<<<<< HEAD
typedef Dune::ALUConformGrid< 2, 2 > AluConform2dGridType;
=======
class errors_are_not_as_expected
  : public Dune::Exception
{};

typedef Dune::ALUGrid< 2, 2, Dune::simplex, Dune::conforming > AluConform2dGridType;
>>>>>>> 18837ac9

// +-----------------------------------------------------------------------+
// | Global options. Can be used to disable output or enable slow solvers. |
// +-----------------------------------------------------------------------+

// change this to toggle output
std::ostream& test_out = std::cout;
//std::ostream& test_out = DSC_LOG.devnull();

// change this to test all solvers (even really slow ones)
const bool test_all_solvers = false;

// +--------------------------------------------------+
// | 1st we define the test structs that do something |
// +--------------------------------------------------+

struct EllipticDiscretizations
{
  template< class DiscretizationType >
  static void run(const DiscretizationType& discretization, const std::string discretization_id, const bool sec = true)
  {
    try {
      using namespace Dune;
      using namespace Dune::GDT;

      typedef typename DiscretizationType::MatrixType MatrixType;

      auto solution_vector = discretization.create_vector();
      auto tmp_vector = discretization.create_vector();
      Stuff::LA::Solver< MatrixType > linear_solver(discretization.system_matrix());

      // print table header
      const size_t min_first_column_width = std::string("solver option").size();
      size_t first_column_width = min_first_column_width;
      for (auto option : linear_solver.options())
        first_column_width = std::max(first_column_width, option.size());
      std::stringstream header;
      std::stringstream delimiter;
      header    << " solver option";
      delimiter << "--------------";
      for (size_t ii = 0; ii <= first_column_width - min_first_column_width; ++ii) {
        header << " ";
        delimiter << "-";
      }
      if (sec) {
        header    << "| time (s) ";
        delimiter << "+----------";
      } else {
        header    << "| time (ms) ";
        delimiter << "+-----------";
      }
      header    << "| L^oo error (abs|rel) | thrown exception (see dune/stuff/solver.hh) ";
      delimiter << "+----------------------+---------------------------------------------";

      Dune::Timer timer;
      discretization.assemble();

      test_out << Stuff::Common::whitespaceify(header.str(), '=') << std::endl;
      test_out << discretization_id << ", polorder " << discretization.polOrder << ", system size "
               << discretization.system_matrix().rows() << "x" << discretization.system_matrix().cols()
               << ", assembly took " << std::setprecision(2) << std::fixed << timer.elapsed() << "s" << std::endl;
      test_out << Stuff::Common::whitespaceify(header.str(), '-') << std::endl;
      test_out << header.str() << std::endl;
      test_out << delimiter.str() << std::endl;

      // loop over all available options
      size_t printed_rows = 0;
      for (auto option : linear_solver.options()) {
        // exclude some solvers that take too long to test
        if (test_all_solvers || !(option == "qr.sparse" || option == "bicgstab.identity"
                                  || option == "bicgstab.diagonal" || option.substr(0, 3) == "cg.")) {
          const Stuff::Common::ConfigTree config = linear_solver.options(option);
          // print delimiter after every 3rd row
          if (printed_rows == 3) {
            test_out << delimiter.str() << std::endl;
            printed_rows = 0;
          }
          // print
          test_out << " " << option << std::flush;
          for (size_t ii = 0; ii < first_column_width - option.size(); ++ii)
            test_out << " ";
          // solve the system
          timer.reset();
          std::stringstream error_msg;
          bool success = true;
          try {
            linear_solver.apply(discretization.rhs_vector(), solution_vector, option);
          } catch (Stuff::Exceptions::linear_solver_failed_bc_matrix_did_not_fulfill_requirements&) {
            error_msg << Stuff::Common::colorStringRed("matrix_did_not_fulfill_requirements");
            success = false;
          } catch (Stuff::Exceptions::linear_solver_failed_bc_it_did_not_converge&) {
            error_msg << Stuff::Common::colorStringRed("did_not_converge");
          } catch (Stuff::Exceptions::linear_solver_failed_bc_it_was_not_set_up_correctly&) {
            error_msg << Stuff::Common::colorStringRed("was_not_set_up_correctly");
            success = false;
          } catch (Stuff::Exceptions::linear_solver_failed_bc_the_solution_does_not_solve_the_system&) {
            error_msg << Stuff::Common::colorStringRed("solution_does_not_solve_the_system");
          } catch (Stuff::Exceptions::linear_solver_failed&) {
            error_msg << Stuff::Common::colorStringRed("linear_solver_failed");
            success = false;
          }
          if (sec)
            test_out << " | " << std::setw(8) << std::setprecision(2) << std::fixed << timer.elapsed();
          else
            test_out << " | " << std::setw(9) << std::setprecision(2) << std::fixed << 1000 * timer.elapsed();
          test_out << " | ";
          // test solution
          if (success) {
            discretization.system_matrix().mv(solution_vector, tmp_vector);
            tmp_vector -= discretization.rhs_vector();
            double threshhold = config.get< double >("post_check_solves_system");
            if (config.has_key("precision"))
              threshhold = config.get< double >("precision");
            std::stringstream absolute_error;
            absolute_error << std::setw(9) << std::setprecision(2) << std::scientific << tmp_vector.sup_norm();
            if (tmp_vector.sup_norm() < threshhold)
              test_out << Stuff::Common::colorString(Stuff::Common::toString(absolute_error.str()),
                                                      Stuff::Common::Colors::green);
            else if (tmp_vector.sup_norm() < std::exp(0.5 * std::log(threshhold)))
              test_out << Stuff::Common::colorString(Stuff::Common::toString(absolute_error.str()),
                                                      Stuff::Common::Colors::brown);
            else
              test_out << Stuff::Common::colorStringRed(Stuff::Common::toString(absolute_error.str()));
            test_out << " | " << std::setw(8) << std::setprecision(2) << std::scientific
                     << tmp_vector.sup_norm()/discretization.rhs_vector().sup_norm();
          } else
            test_out << "                    ";
          test_out << " | " << error_msg.str() << std::endl;
          ++printed_rows;
        }
      } // loop over all available options
    } catch (Dune::IOError&) {} // <- the SPE10Model1 function needs a data file on disc
  } // ... run(...)
}; // struct EllipticDiscretizations


template< class TestTuple >
struct SmallEllipticSystems
  : public ::testing::Test
  , EllipticDiscretizations
{
  typedef typename std::tuple_element< 0, TestTuple >::type TestCase;
  typedef typename std::tuple_element< 1, TestTuple >::type MatrixType;
  typedef typename std::tuple_element< 2, TestTuple >::type VectorType;

  typedef typename TestCase::GridViewType GridViewType;
  typedef typename TestCase::GridPartType GridPartType;

  void produces_correct_results() const
  {
    using namespace Dune;

    test_out << " test case:   " << Stuff::Common::Typename< TestCase >::value() << std::endl;
    test_out << " matrix type: " << Stuff::Common::Typename< MatrixType >::value() << std::endl;
    test_out << " vector type: " << Stuff::Common::Typename< VectorType >::value() << std::endl;

    const TestCase test_case;
    const auto grid_view = test_case.level_grid_view(1);
    const auto grid_part = test_case.level_grid_part(1);

    run(EllipticCG::Discretization< GridViewType, 1, MatrixType, VectorType >(grid_view,
                                                                              test_case.boundary_info(),
                                                                              test_case.diffusion(),
                                                                              test_case.force(),
                                                                              test_case.dirichlet(),
                                                                              test_case.neumann()),
        "continuous Galerkin", false);

    run(EllipticSWIPDG::Discretization< GridPartType, 1, MatrixType, VectorType >(grid_part,
                                                                                  test_case.boundary_info(),
                                                                                  test_case.diffusion(),
                                                                                  test_case.force(),
                                                                                  test_case.dirichlet(),
                                                                                  test_case.neumann()),
        "SWIP discontinuous Galerkin", false);
  } // ... produces_correct_results()
}; // SmallEllipticSystems


template< class TestTuple >
struct LargeEllipticSystems
  : public ::testing::Test
  , EllipticDiscretizations
{
  typedef typename std::tuple_element< 0, TestTuple >::type TestCase;
  typedef typename std::tuple_element< 1, TestTuple >::type MatrixType;
  typedef typename std::tuple_element< 2, TestTuple >::type VectorType;

  typedef typename TestCase::GridViewType GridViewType;
  typedef typename TestCase::GridPartType GridPartType;

  void produces_correct_results() const
  {
    using namespace Dune;

    test_out << " test case:   " << Stuff::Common::Typename< TestCase >::value() << std::endl;
    test_out << " matrix type: " << Stuff::Common::Typename< MatrixType >::value() << std::endl;
    test_out << " vector type: " << Stuff::Common::Typename< VectorType >::value() << std::endl;

    const TestCase test_case;
    const auto grid_view = test_case.reference_grid_view();
    const auto grid_part = test_case.reference_grid_part();

    run(EllipticCG::Discretization< GridViewType, 1, MatrixType, VectorType >(grid_view,
                                                                              test_case.boundary_info(),
                                                                              test_case.diffusion(),
                                                                              test_case.force(),
                                                                              test_case.dirichlet(),
                                                                              test_case.neumann()),
        "continuous Galerkin");

    run(EllipticSWIPDG::Discretization< GridPartType, 2, MatrixType, VectorType >(grid_part,
                                                                                  test_case.boundary_info(),
                                                                                  test_case.diffusion(),
                                                                                  test_case.force(),
                                                                                  test_case.dirichlet(),
                                                                                  test_case.neumann()),
        "SWIP discontinuous Galerkin");
  } // ... produces_correct_results()
}; // LargeEllipticSystems

// +----------------------------------------------------------------------------+
// | 2nd we define all arguments the above test structs are to be compiled with |
// +----------------------------------------------------------------------------+

#define ALU_CONFORM_2D_COMMONDENSE_TEST_CASES \
    /*std::tuple< EllipticTestCase::ESV07< AluConform2dGridType >,*/ \
                /*Dune::Stuff::LA::CommonDenseMatrix< double >,*/ \
                /*Dune::Stuff::LA::CommonDenseVector< double > >*/ \
  /*,*/ std::tuple< EllipticTestCase::LocalThermalBlock< AluConform2dGridType >, \
                Dune::Stuff::LA::CommonDenseMatrix< double >, \
                Dune::Stuff::LA::CommonDenseVector< double > > \
  /*, std::tuple< EllipticTestCase::ER07< AluConform2dGridType >,*/ \
                /*Dune::Stuff::LA::CommonDenseMatrix< double >,*/ \
                /*Dune::Stuff::LA::CommonDenseVector< double > >*/ \
  , std::tuple< EllipticTestCase::MixedBoundaryTypes< AluConform2dGridType >, \
                Dune::Stuff::LA::CommonDenseMatrix< double >, \
                Dune::Stuff::LA::CommonDenseVector< double > > \
  /*, std::tuple< EllipticTestCase::Spe10Model1< AluConform2dGridType >,*/ \
                /*Dune::Stuff::LA::CommonDenseMatrix< double >,*/ \
                /*Dune::Stuff::LA::CommonDenseVector< double > >*/

#define ALU_CONFORM_2D_EIGENDENSE_TEST_CASES \
    /*std::tuple< EllipticTestCase::ESV07< AluConform2dGridType >,*/ \
                /*Dune::Stuff::LA::EigenDenseMatrix< double >,*/ \
                /*Dune::Stuff::LA::EigenDenseVector< double > >*/ \
  /*,*/ std::tuple< EllipticTestCase::LocalThermalBlock< AluConform2dGridType >, \
                Dune::Stuff::LA::EigenDenseMatrix< double >, \
                Dune::Stuff::LA::EigenDenseVector< double > > \
  /*, std::tuple< EllipticTestCase::ER07< AluConform2dGridType >,*/ \
                /*Dune::Stuff::LA::EigenDenseMatrix< double >,*/ \
                /*Dune::Stuff::LA::EigenDenseVector< double > >*/ \
  , std::tuple< EllipticTestCase::MixedBoundaryTypes< AluConform2dGridType >, \
                Dune::Stuff::LA::EigenDenseMatrix< double >, \
                Dune::Stuff::LA::EigenDenseVector< double > > \
  /*, std::tuple< EllipticTestCase::Spe10Model1< AluConform2dGridType >,*/ \
                /*Dune::Stuff::LA::EigenDenseMatrix< double >,*/ \
                /*Dune::Stuff::LA::EigenDenseVector< double > >*/

#define ALU_CONFORM_2D_EIGENSPARSE_TEST_CASES \
    std::tuple< EllipticTestCase::ESV07< AluConform2dGridType >, \
                Dune::Stuff::LA::EigenRowMajorSparseMatrix< double >, \
                Dune::Stuff::LA::EigenDenseVector< double > > \
  , std::tuple< EllipticTestCase::LocalThermalBlock< AluConform2dGridType >, \
                Dune::Stuff::LA::EigenRowMajorSparseMatrix< double >, \
                Dune::Stuff::LA::EigenDenseVector< double > > \
  , std::tuple< EllipticTestCase::ER07< AluConform2dGridType >, \
                Dune::Stuff::LA::EigenRowMajorSparseMatrix< double >, \
                Dune::Stuff::LA::EigenDenseVector< double > > \
  , std::tuple< EllipticTestCase::MixedBoundaryTypes< AluConform2dGridType >, \
                Dune::Stuff::LA::EigenRowMajorSparseMatrix< double >, \
                Dune::Stuff::LA::EigenDenseVector< double > > \
  , std::tuple< EllipticTestCase::Spe10Model1< AluConform2dGridType >, \
                Dune::Stuff::LA::EigenRowMajorSparseMatrix< double >, \
                Dune::Stuff::LA::EigenDenseVector< double > >

#define ALU_CONFORM_2D_ISTLSPARSE_TEST_CASES \
    std::tuple< EllipticTestCase::ESV07< AluConform2dGridType >, \
                Dune::Stuff::LA::IstlRowMajorSparseMatrix< double >, \
                Dune::Stuff::LA::IstlDenseVector< double > > \
  , std::tuple< EllipticTestCase::LocalThermalBlock< AluConform2dGridType >, \
                Dune::Stuff::LA::IstlRowMajorSparseMatrix< double >, \
                Dune::Stuff::LA::IstlDenseVector< double > > \
  , std::tuple< EllipticTestCase::ER07< AluConform2dGridType >, \
                Dune::Stuff::LA::IstlRowMajorSparseMatrix< double >, \
                Dune::Stuff::LA::IstlDenseVector< double > > \
  , std::tuple< EllipticTestCase::MixedBoundaryTypes< AluConform2dGridType >, \
                Dune::Stuff::LA::IstlRowMajorSparseMatrix< double >, \
                Dune::Stuff::LA::IstlDenseVector< double > > \
  , std::tuple< EllipticTestCase::Spe10Model1< AluConform2dGridType >, \
                Dune::Stuff::LA::IstlRowMajorSparseMatrix< double >, \
                Dune::Stuff::LA::IstlDenseVector< double > >

#define ISTL_EIGEN_COMPARISON \
    std::tuple< EllipticTestCase::ESV07< AluConform2dGridType >, \
                Dune::Stuff::LA::IstlRowMajorSparseMatrix< double >, \
                Dune::Stuff::LA::IstlDenseVector< double > > \
  , std::tuple< EllipticTestCase::ESV07< AluConform2dGridType >, \
                Dune::Stuff::LA::EigenRowMajorSparseMatrix< double >, \
                Dune::Stuff::LA::EigenDenseVector< double > > \
  , std::tuple< EllipticTestCase::LocalThermalBlock< AluConform2dGridType >, \
                Dune::Stuff::LA::IstlRowMajorSparseMatrix< double >, \
                Dune::Stuff::LA::IstlDenseVector< double > > \
  , std::tuple< EllipticTestCase::LocalThermalBlock< AluConform2dGridType >, \
                Dune::Stuff::LA::EigenRowMajorSparseMatrix< double >, \
                Dune::Stuff::LA::EigenDenseVector< double > > \
  , std::tuple< EllipticTestCase::ER07< AluConform2dGridType >, \
                Dune::Stuff::LA::IstlRowMajorSparseMatrix< double >, \
                Dune::Stuff::LA::IstlDenseVector< double > > \
  , std::tuple< EllipticTestCase::ER07< AluConform2dGridType >, \
                Dune::Stuff::LA::EigenRowMajorSparseMatrix< double >, \
                Dune::Stuff::LA::EigenDenseVector< double > > \
  , std::tuple< EllipticTestCase::MixedBoundaryTypes< AluConform2dGridType >, \
                Dune::Stuff::LA::IstlRowMajorSparseMatrix< double >, \
                Dune::Stuff::LA::IstlDenseVector< double > > \
  , std::tuple< EllipticTestCase::MixedBoundaryTypes< AluConform2dGridType >, \
                Dune::Stuff::LA::EigenRowMajorSparseMatrix< double >, \
                Dune::Stuff::LA::EigenDenseVector< double > > \
  , std::tuple< EllipticTestCase::Spe10Model1< AluConform2dGridType >, \
                Dune::Stuff::LA::IstlRowMajorSparseMatrix< double >, \
                Dune::Stuff::LA::IstlDenseVector< double > > \
  , std::tuple< EllipticTestCase::Spe10Model1< AluConform2dGridType >, \
                Dune::Stuff::LA::EigenRowMajorSparseMatrix< double >, \
                Dune::Stuff::LA::EigenDenseVector< double > >


typedef testing::Types< ALU_CONFORM_2D_COMMONDENSE_TEST_CASES
                      , ALU_CONFORM_2D_EIGENDENSE_TEST_CASES
                      , ALU_CONFORM_2D_EIGENSPARSE_TEST_CASES
                      , ALU_CONFORM_2D_ISTLSPARSE_TEST_CASES
                      > Small_TestCases;

typedef testing::Types< ALU_CONFORM_2D_EIGENSPARSE_TEST_CASES
                      , ALU_CONFORM_2D_ISTLSPARSE_TEST_CASES
                      > Large_TestCases;

//typedef testing::Types< ISTL_EIGEN_COMPARISON
//                      > Large_TestCases;

// +--------------------------------------------------------------------------------------+
// | 3rd we combine the test structs with their appropriate arguments to create the tests |
// +--------------------------------------------------------------------------------------+

TYPED_TEST_CASE(SmallEllipticSystems, Small_TestCases);
TYPED_TEST(SmallEllipticSystems, produces_correct_results) {
  this->produces_correct_results();
}

TYPED_TEST_CASE(LargeEllipticSystems, Large_TestCases);
TYPED_TEST(LargeEllipticSystems, produces_correct_results) {
  this->produces_correct_results();
}

// +--------------------------------------------------------------------------------------+
// | 4th we run all the tests                                                             |
// | (run the resulting executable with '--gtest_catch_exceptions=0' to see an exception) |
// +--------------------------------------------------------------------------------------+

int main(int argc, char** argv)
{
  try {
    test_init(argc, argv);
    return RUN_ALL_TESTS();
  } catch (Dune::Exception& e) {
    std::cerr << "\nDune reported error: " << e.what() << std::endl;
    std::abort();
  } catch (std::exception& e) {
    std::cerr << "\n" << e.what() << std::endl;
    std::abort();
  } catch (...) {
    std::cerr << "Unknown exception thrown!" << std::endl;
    std::abort();
  } // try
}

#else // ENABLE_ALUGRID
#warning "nothing tested in stuff-la-solver.cc because alugrid is missing"
int main(int, char**)
{
  return 0;
}
#endif //ENABLE_ALUGRID<|MERGE_RESOLUTION|>--- conflicted
+++ resolved
@@ -8,18 +8,8 @@
 
 #include <dune/common/exceptions.hh>
 
-<<<<<<< HEAD
 #if ENABLE_ALUGRID
-=======
-#if HAVE_ALUGRID_SERIAL_H || HAVE_ALUGRID_PARALLEL_H
-# define ENABLE_ALUGRID 1
-# include <dune/stuff/common/disable_warnings.hh>
-#   include <dune/grid/alugrid.hh>
-# include <dune/stuff/common/reenable_warnings.hh>
-#else
-# error This test requires ALUGrid!
-#endif
->>>>>>> 18837ac9
+#include <dune/grid/alugrid.hh>
 
 #include <tuple>
 
@@ -36,15 +26,7 @@
 #include "elliptic-cg-discretization.hh"
 #include "elliptic-swipdg-discretization.hh"
 
-<<<<<<< HEAD
-typedef Dune::ALUConformGrid< 2, 2 > AluConform2dGridType;
-=======
-class errors_are_not_as_expected
-  : public Dune::Exception
-{};
-
-typedef Dune::ALUGrid< 2, 2, Dune::simplex, Dune::conforming > AluConform2dGridType;
->>>>>>> 18837ac9
+typedef Dune::ALUGrid< 2, 2, Dune::simplex, Dune::conforming> AluConform2dGridType;
 
 // +-----------------------------------------------------------------------+
 // | Global options. Can be used to disable output or enable slow solvers. |
